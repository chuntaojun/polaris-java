--- conflicted
+++ resolved
@@ -1,234 +1,230 @@
-/*
- * Tencent is pleased to support the open source community by making Polaris available.
- *
- * Copyright (C) 2019 THL A29 Limited, a Tencent company. All rights reserved.
- *
- * Licensed under the BSD 3-Clause License (the "License");
- * you may not use this file except in compliance with the License.
- * You may obtain a copy of the License at
- *
- * https://opensource.org/licenses/BSD-3-Clause
- *
- * Unless required by applicable law or agreed to in writing, software distributed
- * under the License is distributed on an "AS IS" BASIS, WITHOUT WARRANTIES OR
- * CONDITIONS OF ANY KIND, either express or implied. See the License for the
- * specific language governing permissions and limitations under the License.
- */
-
-package com.tencent.polaris.circuitbreaker.factory.test;
-
-import static com.tencent.polaris.test.common.Consts.NAMESPACE_TEST;
-import static com.tencent.polaris.test.common.Consts.SERVICE_CIRCUIT_BREAKER;
-import static com.tencent.polaris.test.common.TestUtils.SERVER_ADDRESS_ENV;
-
-import com.tencent.polaris.api.config.Configuration;
-import com.tencent.polaris.api.core.ConsumerAPI;
-import com.tencent.polaris.api.pojo.CircuitBreakerStatus;
-import com.tencent.polaris.api.pojo.Instance;
-import com.tencent.polaris.api.pojo.RetStatus;
-import com.tencent.polaris.api.pojo.ServiceKey;
-import com.tencent.polaris.api.rpc.GetInstancesRequest;
-import com.tencent.polaris.api.rpc.InstancesResponse;
-import com.tencent.polaris.api.rpc.ServiceCallResult;
-import com.tencent.polaris.client.util.Utils;
-import com.tencent.polaris.factory.api.DiscoveryAPIFactory;
-import com.tencent.polaris.logging.LoggerFactory;
-import com.tencent.polaris.test.common.TestUtils;
-import com.tencent.polaris.test.mock.discovery.NamingServer;
-import com.tencent.polaris.test.mock.discovery.NamingService.InstanceParameter;
-import java.io.IOException;
-import org.junit.After;
-import org.junit.Assert;
-import org.junit.Before;
-import org.junit.Test;
-import org.slf4j.Logger;
-
-/**
- * CircuitBreakerTest.java
- *
- * @author andrewshan
- * @date 2019/8/30
- */
-public class CircuitBreakerTest {
-
-    private static final Logger LOG = LoggerFactory.getLogger(CircuitBreakerTest.class);
-
-    private static final int MAX_COUNT = 10;
-
-    private NamingServer namingServer;
-
-    @Before
-    public void before() {
-        try {
-            namingServer = NamingServer.startNamingServer(-1);
-<<<<<<< HEAD
-            System.setProperty(TestUtils.SERVER_ADDRESS_ENV, String.format("127.0.0.1:%d", namingServer.getPort()));
-=======
-            System.setProperty(SERVER_ADDRESS_ENV, String.format("127.0.0.1:%d", namingServer.getPort()));
->>>>>>> b493ad71
-        } catch (IOException e) {
-            Assert.fail(e.getMessage());
-        }
-        ServiceKey serviceKey = new ServiceKey(NAMESPACE_TEST, SERVICE_CIRCUIT_BREAKER);
-        InstanceParameter parameter = new InstanceParameter();
-        parameter.setHealthy(true);
-        parameter.setIsolated(false);
-        parameter.setWeight(100);
-        namingServer.getNamingService().batchAddInstances(serviceKey, 10010, MAX_COUNT, parameter);
-    }
-
-    @After
-    public void after() {
-        if (null != namingServer) {
-            namingServer.terminate();
-        }
-    }
-
-    private ServiceCallResult instanceToResult(Instance instance) {
-        ServiceCallResult result = new ServiceCallResult();
-        result.setNamespace(instance.getNamespace());
-        result.setService(instance.getService());
-        result.setHost(instance.getHost());
-        result.setPort(instance.getPort());
-        //result.setInstance(instance);
-        return result;
-    }
-
-    @Test
-    public void testUpdateServiceCallResult() {
-        Configuration configuration = TestUtils.configWithEnvAddress();
-        try (ConsumerAPI consumerAPI = DiscoveryAPIFactory.createConsumerAPIByConfig(configuration)) {
-            int index = 1;
-            GetInstancesRequest req = new GetInstancesRequest();
-            req.setNamespace(NAMESPACE_TEST);
-            req.setService(SERVICE_CIRCUIT_BREAKER);
-            InstancesResponse instances = consumerAPI.getInstances(req);
-            Assert.assertEquals(MAX_COUNT, instances.getInstances().length);
-            Instance instanceToLimit = instances.getInstances()[index];
-            ServiceCallResult result = instanceToResult(instanceToLimit);
-            result.setRetCode(-1);
-            result.setDelay(1000L);
-            result.setRetStatus(RetStatus.RetFail);
-            consumerAPI.updateServiceCallResult(result);
-        }
-    }
-
-    @Test
-    public void testCircuitBreakByErrorCount() {
-        Configuration configuration = TestUtils.configWithEnvAddress();
-        try (ConsumerAPI consumerAPI = DiscoveryAPIFactory.createConsumerAPIByConfig(configuration)) {
-            Utils.sleepUninterrupted(10000);
-            Assert.assertNotNull(consumerAPI);
-            GetInstancesRequest getInstancesRequest = new GetInstancesRequest();
-            getInstancesRequest.setNamespace(NAMESPACE_TEST);
-            getInstancesRequest.setService(SERVICE_CIRCUIT_BREAKER);
-            InstancesResponse instances = consumerAPI.getInstances(getInstancesRequest);
-            Assert.assertEquals(MAX_COUNT, instances.getInstances().length);
-            Instance instanceToLimit = instances.getInstances()[1];
-            //report 60 fail in 500ms
-            for (int i = 0; i < 60; ++i) {
-                ServiceCallResult result = instanceToResult(instanceToLimit);
-                result.setRetCode(-1);
-                result.setDelay(1000L);
-                result.setRetStatus(RetStatus.RetFail);
-                consumerAPI.updateServiceCallResult(result);
-                if (i % 10 == 0) {
-                    Utils.sleepUninterrupted(1);
-                }
-            }
-            Utils.sleepUninterrupted(1000);
-            instances = consumerAPI.getInstances(getInstancesRequest);
-            Assert.assertEquals(MAX_COUNT - 1, instances.getInstances().length);
-            Instance[] instanceArray = instances.getInstances();
-            boolean exists = false;
-            for (int i = 0; i < instanceArray.length; ++i) {
-                if (instanceArray[i].getId().equals(instanceToLimit.getId())) {
-                    exists = true;
-                }
-            }
-            Assert.assertFalse(exists);
-            LOG.info("start to test half open by error rate");
-            Utils.sleepUninterrupted(10000);
-            instances = consumerAPI.getInstances(getInstancesRequest);
-            Assert.assertEquals(MAX_COUNT, instances.getInstances().length);
-            for (Instance instance : instances.getInstances()) {
-                CircuitBreakerStatus circuitBreakerStatus = instance.getCircuitBreakerStatus();
-                if (null != circuitBreakerStatus
-                        && circuitBreakerStatus.getStatus() == CircuitBreakerStatus.Status.HALF_OPEN) {
-                    LOG.info("half open instance is {}", instance);
-                }
-            }
-            //default halfopen pass 3 success
-            int requestCountAfterHalfOpen = configuration.getConsumer().getCircuitBreaker()
-                    .getRequestCountAfterHalfOpen();
-            for (int i = 0; i < requestCountAfterHalfOpen; i++) {
-                ServiceCallResult result = instanceToResult(instanceToLimit);
-                result.setRetCode(-1);
-                result.setRetStatus(RetStatus.RetSuccess);
-                consumerAPI.updateServiceCallResult(result);
-                Utils.sleepUninterrupted(200);
-                consumerAPI.updateServiceCallResult(result);
-            }
-            LOG.info("start to test half open to close");
-            Utils.sleepUninterrupted(1000);
-            instances = consumerAPI.getInstances(getInstancesRequest);
-            Assert.assertEquals(MAX_COUNT, instances.getInstances().length);
-        }
-    }
-
-    @Test
-    public void testCircuitBreakByErrorRate() {
-        Configuration configuration = TestUtils.configWithEnvAddress();
-        try (ConsumerAPI consumerAPI = DiscoveryAPIFactory.createConsumerAPIByConfig(configuration)) {
-            GetInstancesRequest getInstancesRequest = new GetInstancesRequest();
-            getInstancesRequest.setNamespace(NAMESPACE_TEST);
-            getInstancesRequest.setService(SERVICE_CIRCUIT_BREAKER);
-            InstancesResponse instances = consumerAPI.getInstances(getInstancesRequest);
-            Assert.assertEquals(MAX_COUNT, instances.getInstances().length);
-            Instance instanceToLimit = instances.getInstances()[1];
-            //report 60 fail in 500ms
-            for (int i = 0; i < 60; ++i) {
-                ServiceCallResult result = instanceToResult(instanceToLimit);
-                result.setDelay(1000L);
-                if (i % 2 == 0) {
-                    result.setRetCode(0);
-                    result.setRetStatus(RetStatus.RetSuccess);
-                    Utils.sleepUninterrupted(1);
-                } else {
-                    result.setRetCode(-1);
-                    result.setRetStatus(RetStatus.RetFail);
-                }
-                consumerAPI.updateServiceCallResult(result);
-                Utils.sleepUninterrupted(1);
-            }
-            Utils.sleepUninterrupted(1000);
-            instances = consumerAPI.getInstances(getInstancesRequest);
-            Assert.assertEquals(MAX_COUNT - 1, instances.getInstances().length);
-            Instance[] instanceArray = instances.getInstances();
-            boolean exists = false;
-            for (int i = 0; i < instanceArray.length; ++i) {
-                if (instanceArray[i].getId().equals(instanceToLimit.getId())) {
-                    exists = true;
-                }
-            }
-            Assert.assertFalse(exists);
-            Utils.sleepUninterrupted(10000);
-            //default halfopen pass 3 success
-            int requestCountAfterHalfOpen = configuration.getConsumer().getCircuitBreaker()
-                    .getRequestCountAfterHalfOpen();
-            for (int i = 0; i < requestCountAfterHalfOpen; i++) {
-                ServiceCallResult result = instanceToResult(instanceToLimit);
-                result.setRetCode(-1);
-                result.setRetStatus(RetStatus.RetSuccess);
-                consumerAPI.updateServiceCallResult(result);
-                Utils.sleepUninterrupted(200);
-                consumerAPI.updateServiceCallResult(result);
-            }
-            LOG.info("start to test half open to close");
-            Utils.sleepUninterrupted(1000);
-            instances = consumerAPI.getInstances(getInstancesRequest);
-            Assert.assertEquals(MAX_COUNT, instances.getInstances().length);
-        }
-    }
-
+/*
+ * Tencent is pleased to support the open source community by making Polaris available.
+ *
+ * Copyright (C) 2019 THL A29 Limited, a Tencent company. All rights reserved.
+ *
+ * Licensed under the BSD 3-Clause License (the "License");
+ * you may not use this file except in compliance with the License.
+ * You may obtain a copy of the License at
+ *
+ * https://opensource.org/licenses/BSD-3-Clause
+ *
+ * Unless required by applicable law or agreed to in writing, software distributed
+ * under the License is distributed on an "AS IS" BASIS, WITHOUT WARRANTIES OR
+ * CONDITIONS OF ANY KIND, either express or implied. See the License for the
+ * specific language governing permissions and limitations under the License.
+ */
+
+package com.tencent.polaris.circuitbreaker.factory.test;
+
+import static com.tencent.polaris.test.common.Consts.NAMESPACE_TEST;
+import static com.tencent.polaris.test.common.Consts.SERVICE_CIRCUIT_BREAKER;
+import static com.tencent.polaris.test.common.TestUtils.SERVER_ADDRESS_ENV;
+
+import com.tencent.polaris.api.config.Configuration;
+import com.tencent.polaris.api.core.ConsumerAPI;
+import com.tencent.polaris.api.pojo.CircuitBreakerStatus;
+import com.tencent.polaris.api.pojo.Instance;
+import com.tencent.polaris.api.pojo.RetStatus;
+import com.tencent.polaris.api.pojo.ServiceKey;
+import com.tencent.polaris.api.rpc.GetInstancesRequest;
+import com.tencent.polaris.api.rpc.InstancesResponse;
+import com.tencent.polaris.api.rpc.ServiceCallResult;
+import com.tencent.polaris.client.util.Utils;
+import com.tencent.polaris.factory.api.DiscoveryAPIFactory;
+import com.tencent.polaris.logging.LoggerFactory;
+import com.tencent.polaris.test.common.TestUtils;
+import com.tencent.polaris.test.mock.discovery.NamingServer;
+import com.tencent.polaris.test.mock.discovery.NamingService.InstanceParameter;
+import java.io.IOException;
+import org.junit.After;
+import org.junit.Assert;
+import org.junit.Before;
+import org.junit.Test;
+import org.slf4j.Logger;
+
+/**
+ * CircuitBreakerTest.java
+ *
+ * @author andrewshan
+ * @date 2019/8/30
+ */
+public class CircuitBreakerTest {
+
+    private static final Logger LOG = LoggerFactory.getLogger(CircuitBreakerTest.class);
+
+    private static final int MAX_COUNT = 10;
+
+    private NamingServer namingServer;
+
+    @Before
+    public void before() {
+        try {
+            namingServer = NamingServer.startNamingServer(-1);
+            System.setProperty(SERVER_ADDRESS_ENV, String.format("127.0.0.1:%d", namingServer.getPort()));
+        } catch (IOException e) {
+            Assert.fail(e.getMessage());
+        }
+        ServiceKey serviceKey = new ServiceKey(NAMESPACE_TEST, SERVICE_CIRCUIT_BREAKER);
+        InstanceParameter parameter = new InstanceParameter();
+        parameter.setHealthy(true);
+        parameter.setIsolated(false);
+        parameter.setWeight(100);
+        namingServer.getNamingService().batchAddInstances(serviceKey, 10010, MAX_COUNT, parameter);
+    }
+
+    @After
+    public void after() {
+        if (null != namingServer) {
+            namingServer.terminate();
+        }
+    }
+
+    private ServiceCallResult instanceToResult(Instance instance) {
+        ServiceCallResult result = new ServiceCallResult();
+        result.setNamespace(instance.getNamespace());
+        result.setService(instance.getService());
+        result.setHost(instance.getHost());
+        result.setPort(instance.getPort());
+        //result.setInstance(instance);
+        return result;
+    }
+
+    @Test
+    public void testUpdateServiceCallResult() {
+        Configuration configuration = TestUtils.configWithEnvAddress();
+        try (ConsumerAPI consumerAPI = DiscoveryAPIFactory.createConsumerAPIByConfig(configuration)) {
+            int index = 1;
+            GetInstancesRequest req = new GetInstancesRequest();
+            req.setNamespace(NAMESPACE_TEST);
+            req.setService(SERVICE_CIRCUIT_BREAKER);
+            InstancesResponse instances = consumerAPI.getInstances(req);
+            Assert.assertEquals(MAX_COUNT, instances.getInstances().length);
+            Instance instanceToLimit = instances.getInstances()[index];
+            ServiceCallResult result = instanceToResult(instanceToLimit);
+            result.setRetCode(-1);
+            result.setDelay(1000L);
+            result.setRetStatus(RetStatus.RetFail);
+            consumerAPI.updateServiceCallResult(result);
+        }
+    }
+
+    @Test
+    public void testCircuitBreakByErrorCount() {
+        Configuration configuration = TestUtils.configWithEnvAddress();
+        try (ConsumerAPI consumerAPI = DiscoveryAPIFactory.createConsumerAPIByConfig(configuration)) {
+            Utils.sleepUninterrupted(10000);
+            Assert.assertNotNull(consumerAPI);
+            GetInstancesRequest getInstancesRequest = new GetInstancesRequest();
+            getInstancesRequest.setNamespace(NAMESPACE_TEST);
+            getInstancesRequest.setService(SERVICE_CIRCUIT_BREAKER);
+            InstancesResponse instances = consumerAPI.getInstances(getInstancesRequest);
+            Assert.assertEquals(MAX_COUNT, instances.getInstances().length);
+            Instance instanceToLimit = instances.getInstances()[1];
+            //report 60 fail in 500ms
+            for (int i = 0; i < 60; ++i) {
+                ServiceCallResult result = instanceToResult(instanceToLimit);
+                result.setRetCode(-1);
+                result.setDelay(1000L);
+                result.setRetStatus(RetStatus.RetFail);
+                consumerAPI.updateServiceCallResult(result);
+                if (i % 10 == 0) {
+                    Utils.sleepUninterrupted(1);
+                }
+            }
+            Utils.sleepUninterrupted(1000);
+            instances = consumerAPI.getInstances(getInstancesRequest);
+            Assert.assertEquals(MAX_COUNT - 1, instances.getInstances().length);
+            Instance[] instanceArray = instances.getInstances();
+            boolean exists = false;
+            for (int i = 0; i < instanceArray.length; ++i) {
+                if (instanceArray[i].getId().equals(instanceToLimit.getId())) {
+                    exists = true;
+                }
+            }
+            Assert.assertFalse(exists);
+            LOG.info("start to test half open by error rate");
+            Utils.sleepUninterrupted(10000);
+            instances = consumerAPI.getInstances(getInstancesRequest);
+            Assert.assertEquals(MAX_COUNT, instances.getInstances().length);
+            for (Instance instance : instances.getInstances()) {
+                CircuitBreakerStatus circuitBreakerStatus = instance.getCircuitBreakerStatus();
+                if (null != circuitBreakerStatus
+                        && circuitBreakerStatus.getStatus() == CircuitBreakerStatus.Status.HALF_OPEN) {
+                    LOG.info("half open instance is {}", instance);
+                }
+            }
+            //default halfopen pass 3 success
+            int requestCountAfterHalfOpen = configuration.getConsumer().getCircuitBreaker()
+                    .getRequestCountAfterHalfOpen();
+            for (int i = 0; i < requestCountAfterHalfOpen; i++) {
+                ServiceCallResult result = instanceToResult(instanceToLimit);
+                result.setRetCode(-1);
+                result.setRetStatus(RetStatus.RetSuccess);
+                consumerAPI.updateServiceCallResult(result);
+                Utils.sleepUninterrupted(200);
+                consumerAPI.updateServiceCallResult(result);
+            }
+            LOG.info("start to test half open to close");
+            Utils.sleepUninterrupted(1000);
+            instances = consumerAPI.getInstances(getInstancesRequest);
+            Assert.assertEquals(MAX_COUNT, instances.getInstances().length);
+        }
+    }
+
+    @Test
+    public void testCircuitBreakByErrorRate() {
+        Configuration configuration = TestUtils.configWithEnvAddress();
+        try (ConsumerAPI consumerAPI = DiscoveryAPIFactory.createConsumerAPIByConfig(configuration)) {
+            GetInstancesRequest getInstancesRequest = new GetInstancesRequest();
+            getInstancesRequest.setNamespace(NAMESPACE_TEST);
+            getInstancesRequest.setService(SERVICE_CIRCUIT_BREAKER);
+            InstancesResponse instances = consumerAPI.getInstances(getInstancesRequest);
+            Assert.assertEquals(MAX_COUNT, instances.getInstances().length);
+            Instance instanceToLimit = instances.getInstances()[1];
+            //report 60 fail in 500ms
+            for (int i = 0; i < 60; ++i) {
+                ServiceCallResult result = instanceToResult(instanceToLimit);
+                result.setDelay(1000L);
+                if (i % 2 == 0) {
+                    result.setRetCode(0);
+                    result.setRetStatus(RetStatus.RetSuccess);
+                    Utils.sleepUninterrupted(1);
+                } else {
+                    result.setRetCode(-1);
+                    result.setRetStatus(RetStatus.RetFail);
+                }
+                consumerAPI.updateServiceCallResult(result);
+                Utils.sleepUninterrupted(1);
+            }
+            Utils.sleepUninterrupted(1000);
+            instances = consumerAPI.getInstances(getInstancesRequest);
+            Assert.assertEquals(MAX_COUNT - 1, instances.getInstances().length);
+            Instance[] instanceArray = instances.getInstances();
+            boolean exists = false;
+            for (int i = 0; i < instanceArray.length; ++i) {
+                if (instanceArray[i].getId().equals(instanceToLimit.getId())) {
+                    exists = true;
+                }
+            }
+            Assert.assertFalse(exists);
+            Utils.sleepUninterrupted(10000);
+            //default halfopen pass 3 success
+            int requestCountAfterHalfOpen = configuration.getConsumer().getCircuitBreaker()
+                    .getRequestCountAfterHalfOpen();
+            for (int i = 0; i < requestCountAfterHalfOpen; i++) {
+                ServiceCallResult result = instanceToResult(instanceToLimit);
+                result.setRetCode(-1);
+                result.setRetStatus(RetStatus.RetSuccess);
+                consumerAPI.updateServiceCallResult(result);
+                Utils.sleepUninterrupted(200);
+                consumerAPI.updateServiceCallResult(result);
+            }
+            LOG.info("start to test half open to close");
+            Utils.sleepUninterrupted(1000);
+            instances = consumerAPI.getInstances(getInstancesRequest);
+            Assert.assertEquals(MAX_COUNT, instances.getInstances().length);
+        }
+    }
+
 }